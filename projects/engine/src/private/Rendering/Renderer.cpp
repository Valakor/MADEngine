--- conflicted
+++ resolved
@@ -308,7 +308,6 @@
 			loadedCopyTextureProgram = true;
 		}
 
-<<<<<<< HEAD
 		static bool loadedDepthProgram = false;
 		static eastl::shared_ptr<URenderPassProgram> depthProgram;
 		if (!loadedDepthProgram)
@@ -318,10 +317,6 @@
 		}
 
 		SShaderResourceId target;
-
-=======
-		SShaderResourceId target;
->>>>>>> fcf37e5f
 		switch(m_visualizeOption)
 		{
 		case EVisualizeOptions::LightAccumulation:
@@ -342,24 +337,17 @@
 		default: return;
 		}
 
-<<<<<<< HEAD
-		auto backBuffer = g_graphicsDriver.GetBackBufferRenderTarget();
-		g_graphicsDriver.SetRenderTargets(&backBuffer, 1, nullptr);
-
 		if (m_visualizeOption == EVisualizeOptions::Depth)
 		{
-			depthProgram->SetProgramActive(g_graphicsDriver);
+			depthProgram->SetProgramActive(g_graphicsDriver, 0);
 		}
 		else
 		{
-			copyTextureProgram->SetProgramActive(g_graphicsDriver);
-		}
-
-=======
+			copyTextureProgram->SetProgramActive(g_graphicsDriver, 0);
+		}
+
 		auto& renderTarget = m_gBufferPassDescriptor.m_renderTargets[AsIntegral(ERenderTargetSlot::LightingBuffer)];
 		g_graphicsDriver.SetRenderTargets(&renderTarget, 1, nullptr);
-		copyTextureProgram->SetProgramActive(g_graphicsDriver, 0);
->>>>>>> fcf37e5f
 		g_graphicsDriver.SetPixelShaderResource(target, ETextureSlot::DiffuseBuffer);
 
 		DrawFullscreenQuad();
