#include "Core/GameWorld.h"

#include "Core/GameEngine.h"
#include "Core/Entity.h"
#include "Misc/Logging.h"

namespace MAD
{
	const eastl::string UGameWorld::s_defaultWorldLayerName = "Default_Layer";

<<<<<<< HEAD
	UGameWorld::UGameWorld(const eastl::string& inDefaultLayerName /*= UGameWorld::s_defaultWorldLayerName*/) : m_defaultLayerName(inDefaultLayerName) {}

	void UGameWorld::CleanupEntities()
	{
		// Cleans up the entities that are pending for kill
		for (auto& currentWorldLayer : m_worldLayers)
		{
			currentWorldLayer.second.CleanupOwnedEntities();
		}
	}

	void UGameWorld::UpdatePrePhysics(float inDeltaTime)
	{
		m_componentUpdater.UpdatePrePhysicsComponents(inDeltaTime);
	}

	void UGameWorld::UpdatePostPhysics(float inDeltaTime)
	{
		m_componentUpdater.UpdatePostPhysicsComponents(inDeltaTime);
	}

	void UGameWorld::RegisterEntity(const AEntity& inEntity, const UGameWorldLayer& inWorldLayer)
	{
		// Register to world layer
		inEntity.RegisterOwningWorldLayer(inWorldLayer);

		// Register 
=======
	UGameWorld::UGameWorld() : m_defaultLayerName(s_defaultWorldLayerName) {}

	void UGameWorld::CleanupEntities()
	{
		LOG(LogDefault, Log, "Cleaning up entites from %s\n", m_worldName.c_str());

		// Cleans up the entities that are pending for kill
		for (auto& currentWorldLayer : m_worldLayers)
		{
			currentWorldLayer.second.CleanupExpiredEntities();
		}
	}

	void UGameWorld::UpdatePrePhysics(float inDeltaTime)
	{
		m_componentUpdater.UpdatePrePhysicsComponents(inDeltaTime);
	}

	void UGameWorld::UpdatePostPhysics(float inDeltaTime)
	{
		m_componentUpdater.UpdatePostPhysicsComponents(inDeltaTime);
	}

	void UGameWorld::RegisterEntity(AEntity& inEntity, UGameWorldLayer& inWorldLayer)
	{
		// Register entity to world layer
		inEntity.SetOwningWorldLayer(inWorldLayer);

		// Register entity's components to the component updater
		AEntity::ComponentContainer entityComponents;

		inEntity.GetEntityComponents(entityComponents);
		
		for (const auto& currentComponent : entityComponents)
		{
			m_componentUpdater.RegisterComponent(currentComponent.lock());
		}
>>>>>>> 432c966c
	}

}<|MERGE_RESOLUTION|>--- conflicted
+++ resolved
@@ -8,35 +8,6 @@
 {
 	const eastl::string UGameWorld::s_defaultWorldLayerName = "Default_Layer";
 
-<<<<<<< HEAD
-	UGameWorld::UGameWorld(const eastl::string& inDefaultLayerName /*= UGameWorld::s_defaultWorldLayerName*/) : m_defaultLayerName(inDefaultLayerName) {}
-
-	void UGameWorld::CleanupEntities()
-	{
-		// Cleans up the entities that are pending for kill
-		for (auto& currentWorldLayer : m_worldLayers)
-		{
-			currentWorldLayer.second.CleanupOwnedEntities();
-		}
-	}
-
-	void UGameWorld::UpdatePrePhysics(float inDeltaTime)
-	{
-		m_componentUpdater.UpdatePrePhysicsComponents(inDeltaTime);
-	}
-
-	void UGameWorld::UpdatePostPhysics(float inDeltaTime)
-	{
-		m_componentUpdater.UpdatePostPhysicsComponents(inDeltaTime);
-	}
-
-	void UGameWorld::RegisterEntity(const AEntity& inEntity, const UGameWorldLayer& inWorldLayer)
-	{
-		// Register to world layer
-		inEntity.RegisterOwningWorldLayer(inWorldLayer);
-
-		// Register 
-=======
 	UGameWorld::UGameWorld() : m_defaultLayerName(s_defaultWorldLayerName) {}
 
 	void UGameWorld::CleanupEntities()
@@ -74,7 +45,6 @@
 		{
 			m_componentUpdater.RegisterComponent(currentComponent.lock());
 		}
->>>>>>> 432c966c
 	}
 
 }