#include "Core/ObjectTypeInfo.h"

namespace MAD
{
	TypeID TTypeInfo::s_currentTypeID = 0;

<<<<<<< HEAD
	TTypeInfo::TTypeInfo(const TTypeInfo* inParent, CreationFunction_t inCreationFunc)
		: m_creationFunction(inCreationFunc)
=======
	TTypeInfo::TTypeInfo(const TTypeInfo* inParent, const char* inTypeName, CreationFunction_t inCreationFunc)
		: m_creationFunction(inCreationFunc)
		, m_typeName(inTypeName)
>>>>>>> 432c966c
		, m_typeID(s_currentTypeID++)
		, m_parent(inParent) {}
}<|MERGE_RESOLUTION|>--- conflicted
+++ resolved
@@ -4,14 +4,9 @@
 {
 	TypeID TTypeInfo::s_currentTypeID = 0;
 
-<<<<<<< HEAD
-	TTypeInfo::TTypeInfo(const TTypeInfo* inParent, CreationFunction_t inCreationFunc)
-		: m_creationFunction(inCreationFunc)
-=======
 	TTypeInfo::TTypeInfo(const TTypeInfo* inParent, const char* inTypeName, CreationFunction_t inCreationFunc)
 		: m_creationFunction(inCreationFunc)
 		, m_typeName(inTypeName)
->>>>>>> 432c966c
 		, m_typeID(s_currentTypeID++)
 		, m_parent(inParent) {}
 }