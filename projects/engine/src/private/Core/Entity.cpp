#include "Core/Entity.h"
<<<<<<< HEAD
=======
#include "Core/GameWorld.h"
>>>>>>> 432c966c
#include "Core/GameWorldLayer.h"

namespace MAD
{
<<<<<<< HEAD
=======
	AEntity::AEntity() : m_isPendingForKill(false), m_owningWorldLayer(nullptr) {}

>>>>>>> 432c966c
	void AEntity::Destroy()
	{
		// Destroying an Entity means to basically destroy all of it's attached components
		// HOWEVER, an Entity shouldn't be destroyed right away or else we will run into issues if
		// we try to destroy an Entity within a Component's update function. Destroying an Entity would mean that we need to destroy all
		// of it's components, but obviously we can't modify the component lists while iterating over them'
		// THEREFORE, we must mark the entity as pending for kill so that we can safely destroy the entity
		m_isPendingForKill = true;
	}

<<<<<<< HEAD
=======
	UGameWorld& AEntity::GetWorld()
	{
		return m_owningWorldLayer->GetOwningWorld();
	}

	const MAD::UGameWorld& AEntity::GetWorld() const
	{
		return m_owningWorldLayer->GetOwningWorld();
	}

	void AEntity::GetEntityComponents(ConstComponentContainer& inOutConstEntityComponents) const
	{
		for (auto& currentComponent : m_actorComponents)
		{
			inOutConstEntityComponents.emplace_back(currentComponent);
		}
	}

	void AEntity::GetEntityComponents(ComponentContainer& inOutEntityComponents)
	{
		for (auto& currentComponent : m_actorComponents)
		{
			inOutEntityComponents.emplace_back(currentComponent);
		}
	}
>>>>>>> 432c966c
}<|MERGE_RESOLUTION|>--- conflicted
+++ resolved
@@ -1,17 +1,11 @@
 #include "Core/Entity.h"
-<<<<<<< HEAD
-=======
 #include "Core/GameWorld.h"
->>>>>>> 432c966c
 #include "Core/GameWorldLayer.h"
 
 namespace MAD
 {
-<<<<<<< HEAD
-=======
 	AEntity::AEntity() : m_isPendingForKill(false), m_owningWorldLayer(nullptr) {}
 
->>>>>>> 432c966c
 	void AEntity::Destroy()
 	{
 		// Destroying an Entity means to basically destroy all of it's attached components
@@ -22,8 +16,6 @@
 		m_isPendingForKill = true;
 	}
 
-<<<<<<< HEAD
-=======
 	UGameWorld& AEntity::GetWorld()
 	{
 		return m_owningWorldLayer->GetOwningWorld();
@@ -49,5 +41,4 @@
 			inOutEntityComponents.emplace_back(currentComponent);
 		}
 	}
->>>>>>> 432c966c
 }