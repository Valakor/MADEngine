#include "Core/GameEngine.h"


#include "Core/FrameTimer.h"
#include "Core/GameInstance.h"
#include "Core/GameInput.h"
#include "Core/GameWindow.h"
#include "Core/GameWorld.h"
#include "Misc/AssetCache.h"
#include "Core/PhysicsWorld.h"
#include "Misc/ErrorHandling.h"
#include "Misc/utf8conv.h"
#include "Rendering/Renderer.h"

#include <EASTL/algorithm.h>

// TESTING
#include "Rendering/Mesh.h"
#include "Core/Character.h"
#include "Core/TestCharacters.h"

using eastl::string;

namespace MAD
{
	string SCmdLine::mCmdLine;

	DECLARE_LOG_CATEGORY(LogGameEngine);

	UGameEngine* gEngine = nullptr;

	UGameEngine::UGameEngine(): bContinue(true)
	                          , mGameTime(0.0)
	                          , mFrameTime(0.0)
	                          , mFrameAccumulator(0.0) { }

	bool UGameEngine::Init(const string& inGameName, int inWindowWidth, int inWindowHeight)
	{
		UGameWindow::SetWorkingDirectory();
		UAssetCache::SetAssetRoot(UGameWindow::GetWorkingDirectory() + "\\assets\\");

		SCmdLine::SetCmdLine(UGameWindow::GetNativeCommandline());
		ULog::Get().Init();

		LOG(LogGameEngine, Log, "Engine initialization begin...\n");
		LOG(LogGameEngine, Log, "Commandline: %s\n", SCmdLine::Get().c_str());

		// Set global engine ptr
		gEngine = this;

		// Create a window
		mGameWindow = eastl::make_shared<UGameWindow>();
		if (!UGameWindow::CreateGameWindow(inGameName, inWindowWidth, inWindowHeight, *mGameWindow))
		{
			return false;
		}

		// Init renderer
		mRenderer = eastl::make_shared<URenderer>();
		if (!mRenderer->Init(*mGameWindow))
		{
			return false;
		}

		// TODO testing
		auto cube2 = UAssetCache::Load<UMesh>("engine\\meshes\\primitives\\cube.obj");
		// Init the physics world
		m_physicsWorld = eastl::make_shared<UPhysicsWorld>();

		if (!m_physicsWorld)
		{
			return false;
		}

		// Start the FrameTimer
		mFrameTimer = eastl::make_shared<UFrameTimer>();
		mFrameTimer->Start();

		// Create the GameInstance
		mGameInstance = eastl::make_shared<UGameInstance>();
		mGameInstance->OnStartup();

		LOG(LogGameEngine, Log, "Engine initialization successful\n");
		return true;
	}

	void UGameEngine::Run()
	{
		// In the future, update defaults by configuration file
		TEMPInitializeGameContext();

		// Before we start the update loop, we need to lock defaults
		LockEngineDefaults();

		// TESTING: Only tick 5 times
		//for (size_t i = 0; i < 1; ++i)
		{
			Tick();
		}
		
		getchar();
		/*while (bContinue)
		{
			Tick();
		}*/

		mGameWindow->CaptureCursor(false);
	}

	void UGameEngine::Stop()
	{
		LOG(LogGameEngine, Log, "Engine stopping...\n");
		bContinue = false;
	}

	UGameEngine::~UGameEngine()
	{
		mGameInstance->OnShutdown();
		mGameInstance = nullptr;

		mRenderer->Shutdown();
		mRenderer = nullptr;

		mGameWindow = nullptr;

		LOG(LogGameEngine, Log, "Engine shutdown complete\n");
		ULog::Get().Shutdown();
	}

	// TEMP: Remove once we have proper loading system. For now, creates one GameWorld with 2 Layers, Default_Layer and Geometry_Layer, to test
	void UGameEngine::TEMPInitializeGameContext()
	{
		eastl::weak_ptr<UGameWorld> initialGameWorld = SpawnGameWorld<UGameWorld>("Gameplay_World");

		initialGameWorld.lock()->SpawnEntity<ACharacter>();
		initialGameWorld.lock()->SpawnEntity<ACharacter>();
		initialGameWorld.lock()->SpawnEntity<AMattCharacter>();
		initialGameWorld.lock()->SpawnEntity<ADerekCharacter>();
		initialGameWorld.lock()->SpawnEntity<ADerekCharacter>();
	}

	void UGameEngine::LockEngineDefaults()
	{
		for (auto& currentWorld : m_worlds)
		{
			currentWorld->LockDefaults();
		}
	}

	void UGameEngine::Tick()
	{
		auto now = mFrameTimer->TimeSinceStart();
		auto frameTime = now - mGameTime;
		mGameTime = now;

		mFrameAccumulator += frameTime;

		int steps = eastl::min(static_cast<int>(floor(mFrameAccumulator / TARGET_DELTA_TIME)), MAX_SIMULATION_STEPS);
		mFrameAccumulator -= steps * TARGET_DELTA_TIME;

		while (steps > 0)
		{
			// Tick native message queue
			UGameWindow::PumpMessageQueue();

			// Tick input
			UGameInput::Get().Tick();


			// Perform clean up on each of the worlds before we perform any updating (i.e in case entities are pending for kill)
			for (auto& currentWorld : m_worlds)
			{
				currentWorld->CleanupEntities();
			}

			// Set updating flag so we know when the components are updating or not
			for (auto& currentWorld : m_worlds)
			{
				currentWorld->GetComponentUpdater().SetUpdatingFlag(true);
			}

			// Tick the pre-physics components of all Worlds
			for (auto& currentWorld : m_worlds)
			{
<<<<<<< HEAD
				// For each world, we want to tick
=======
>>>>>>> 432c966c
				currentWorld->UpdatePrePhysics(static_cast<float>(TARGET_DELTA_TIME));
			}

			// Update the physics world
			m_physicsWorld->SimulatePhysics();


			// Tick the post-physics components of all Worlds
			for (auto& currentWorld : m_worlds)
			{
				currentWorld->UpdatePostPhysics(static_cast<float>(TARGET_DELTA_TIME));
			}

			for (auto& currentWorld : m_worlds)
			{
				currentWorld->GetComponentUpdater().SetUpdatingFlag(false);
			}

			steps--;
		}

		// How far we are along in this frame
		float framePercent = static_cast<float>(mFrameAccumulator / TARGET_DELTA_TIME);

		// Tick renderer
		mRenderer->Frame(framePercent);
	}
}<|MERGE_RESOLUTION|>--- conflicted
+++ resolved
@@ -182,10 +182,6 @@
 			// Tick the pre-physics components of all Worlds
 			for (auto& currentWorld : m_worlds)
 			{
-<<<<<<< HEAD
-				// For each world, we want to tick
-=======
->>>>>>> 432c966c
 				currentWorld->UpdatePrePhysics(static_cast<float>(TARGET_DELTA_TIME));
 			}
 
