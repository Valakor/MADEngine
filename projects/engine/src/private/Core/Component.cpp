#include "Core/Component.h"
#include "Core/Entity.h"

namespace MAD
{
<<<<<<< HEAD
	UComponent::UComponent(AEntity& inCompOwner) : m_ownerWeakPtr(inCompOwner) { }
=======
	bool UComponent::IsOwnerValid() const
	{
		// A component is valid only if it's owner isn't marked pending for kill
		return !GetOwner().IsPendingForKill();
	}

>>>>>>> 432c966c
}<|MERGE_RESOLUTION|>--- conflicted
+++ resolved
@@ -3,14 +3,10 @@
 
 namespace MAD
 {
-<<<<<<< HEAD
-	UComponent::UComponent(AEntity& inCompOwner) : m_ownerWeakPtr(inCompOwner) { }
-=======
 	bool UComponent::IsOwnerValid() const
 	{
 		// A component is valid only if it's owner isn't marked pending for kill
 		return !GetOwner().IsPendingForKill();
 	}
 
->>>>>>> 432c966c
 }