#include "Core/Component.h"

#include "Core/Entity.h"
#include "Core/GameInput.h"

namespace MAD
{
<<<<<<< HEAD
	DECLARE_LOG_CATEGORY(LogBaseComponent);

	UComponent::UComponent(OGameWorld* inOwningWorld)
		: Super(inOwningWorld)
		, m_parentComponent(nullptr)
	{}

	void UComponent::AttachComponent(eastl::shared_ptr<UComponent> inChildComponent)
	{
		if (inChildComponent)
		{
			m_childComponents.push_back(inChildComponent);
			inChildComponent->m_parentComponent = this;

			inChildComponent->UpdateWorldTransform();
		}
	}

	void UComponent::SetWorldScale(float inScale)
	{
		// Use parent component's world transform and find the difference in scale needed to produce the world scale desired
		float adjustedLocalScale = inScale;

		if (m_parentComponent)
		{
			// childLScale * parentWScale = inScale
			// childLScale = inScale / parentWScale
			// childLScale is the relative scale from it's parent that the child needs to achieve a world scale of inScale
			adjustedLocalScale = inScale / m_parentComponent->m_componentWorldTransform.GetScale();
		}

		SetRelativeScale(adjustedLocalScale);
	}

	void UComponent::SetWorldRotation(const Quaternion& inRotation)
	{
		Quaternion adjustedLocalRotation = inRotation;

		if (m_parentComponent)
		{
			// childLR * parentWR = inRotation
			// childLR = inRotation * parentWRInverse
			// childLR is the relative rotation from it's parent that the child needs to achieve a world rotation of inRotation

			Quaternion parentWorldRotationInverse;
			
			m_parentComponent->m_componentWorldTransform.GetRotation().Inverse(parentWorldRotationInverse);

			adjustedLocalRotation = Quaternion::Concatenate(inRotation, parentWorldRotationInverse);
		}

		SetRelativeRotation(adjustedLocalRotation);
	}

	void UComponent::SetWorldTranslation(const Vector3& inTranslation)
	{
		Vector3 adjustedLocalTranslation = inTranslation;

		if (m_parentComponent)
		{
			// childLTranslation + parentWTranslation = inTranslation
			// childLTranslation = inTranslation - parentWTranslation
			// childLTranslation is the relative translation from it's parent that the child needs to achieve a world translation of inTranslation

			adjustedLocalTranslation = inTranslation - m_parentComponent->m_componentWorldTransform.GetTranslation();
		}

		SetRelativeTranslation(adjustedLocalTranslation);
	}

	void UComponent::SetRelativeScale(float inScale)
	{
		m_componentLocalTransform.SetScale(inScale);

		UpdateWorldTransform();
	}

	void UComponent::SetRelativeRotation(const Quaternion& inRotation)
	{
		m_componentLocalTransform.SetRotation(inRotation);

		UpdateWorldTransform();
	}

	void UComponent::SetRelativeTranslation(const Vector3& inTranslation)
	{
		m_componentLocalTransform.SetTranslation(inTranslation);

		UpdateWorldTransform();
	}
=======
	UComponent::UComponent(OGameWorld* inOwningWorld)
		: Super(inOwningWorld)
		, m_ownerPtr(nullptr) { }
>>>>>>> 259f4986

	bool UComponent::IsOwnerValid() const
	{
		// A component is valid only if it's owner isn't marked pending for kill
		return !GetOwningEntity().IsPendingForKill();
	}
<<<<<<< HEAD

	void UComponent::PrintTranslationHierarchy(uint8_t inDepth) const
	{
		const Vector3 currentWorldTranslation = m_componentWorldTransform.GetTranslation();

		for (size_t i = 0; i < inDepth; ++i)
		{
			OutputDebugString(L">> ");
		}

		LOG(LogBaseComponent, Log, "World Translation: %f, %f, %f\n", currentWorldTranslation.x, currentWorldTranslation.y, currentWorldTranslation.z);

		for (const auto& currentChild : m_childComponents)
		{
			currentChild->PrintTranslationHierarchy(inDepth + 1);
		}
	}

	void UComponent::UpdateWorldTransform()
	{
		// If a component doesn't have a parent, it's local transform is equal to it's world transform
		if (m_parentComponent)
		{
			m_componentWorldTransform = m_componentLocalTransform * m_parentComponent->m_componentWorldTransform;
		}
		else
		{
			m_componentWorldTransform = m_componentLocalTransform;
		}

		UpdateChildWorldTransforms();
	}

	void UComponent::UpdateChildWorldTransforms()
	{
		for (auto& currentChildComp : m_childComponents)
		{ 
			currentChildComp->UpdateWorldTransform();
		}
	}
=======
>>>>>>> 259f4986
}<|MERGE_RESOLUTION|>--- conflicted
+++ resolved
@@ -5,11 +5,11 @@
 
 namespace MAD
 {
-<<<<<<< HEAD
 	DECLARE_LOG_CATEGORY(LogBaseComponent);
 
 	UComponent::UComponent(OGameWorld* inOwningWorld)
 		: Super(inOwningWorld)
+		, m_ownerPtr(nullptr) { }
 		, m_parentComponent(nullptr)
 	{}
 
@@ -96,18 +96,12 @@
 
 		UpdateWorldTransform();
 	}
-=======
-	UComponent::UComponent(OGameWorld* inOwningWorld)
-		: Super(inOwningWorld)
-		, m_ownerPtr(nullptr) { }
->>>>>>> 259f4986
 
 	bool UComponent::IsOwnerValid() const
 	{
 		// A component is valid only if it's owner isn't marked pending for kill
 		return !GetOwningEntity().IsPendingForKill();
 	}
-<<<<<<< HEAD
 
 	void UComponent::PrintTranslationHierarchy(uint8_t inDepth) const
 	{
@@ -140,7 +134,6 @@
 
 		UpdateChildWorldTransforms();
 	}
-
 	void UComponent::UpdateChildWorldTransforms()
 	{
 		for (auto& currentChildComp : m_childComponents)
@@ -148,6 +141,4 @@
 			currentChildComp->UpdateWorldTransform();
 		}
 	}
-=======
->>>>>>> 259f4986
 }