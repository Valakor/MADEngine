--- conflicted
+++ resolved
@@ -6,15 +6,10 @@
 
 namespace MAD
 {
-	MAD_IMPLEMENT_COMPONENT(UTransformComponent)
 	DECLARE_LOG_CATEGORY(LogTransformComponent);
 
 	void UTransformComponent::UpdateComponent(float inDeltaTime)
 	{
-<<<<<<< HEAD
-		(void) inDeltaTime;
-		LOG(LogTransformComponent, Log, "Updating Transform Component for Entity #%d\n", GetOwner().GetObjectID());
-=======
 		if (m_updateCount < 2)
 		{
 			(void) inDeltaTime;
@@ -28,6 +23,5 @@
 
 		++m_updateCount;
 
->>>>>>> 432c966c
 	}
 }