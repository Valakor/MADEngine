#pragma once

#include <EASTL/shared_ptr.h>
#include <EASTL/type_traits.h>
#include <EASTL/hash_map.h>
#include <EASTL/string.h>
<<<<<<< HEAD
=======
#include <EASTL/type_traits.h>
>>>>>>> 432c966c

#include "Core/Object.h"
#include "Core/GameWorldLayer.h"
#include "Core/ComponentUpdater.h"
#include "Core/ValueLockAdapter.h"
#include "Misc/Logging.h"

namespace MAD
{
	class AEntity;

	class UGameWorld : public UObject
	{
		MAD_DECLARE_CLASS(UGameWorld, UObject)
	public:
		static const eastl::string s_defaultWorldLayerName;

		using WorldLayerContainer = eastl::hash_map<eastl::string, UGameWorldLayer>;
	public:
<<<<<<< HEAD
		explicit UGameWorld(const eastl::string& inDefaultLayerName = UGameWorld::s_defaultWorldLayerName);
		virtual ~UGameWorld() { }

		// Allows you spawn an Entity in a different World Layer than current one
		template <typename EntityType, typename ...Args>
		eastl::weak_ptr<EntityType> SpawnEntity(Args&&... inConstructorArgs);

		template <typename EntityType, typename ...Args>
		eastl::weak_ptr<EntityType> SpawnEntity(Args&&... inConstructorArgs, const eastl::string& inWorldLayerName);

		// Removes any entities (and their components) that pending to be killed
		void CleanupEntities();
		
		inline ComponentUpdater& GetComponentUpdater() { return m_componentUpdater; }
		
		void UpdatePrePhysics(float inDeltaTime);
		void UpdatePostPhysics(float inDeltaTime);
	private:
		void RegisterEntity(const AEntity& inEntity, const UGameWorldLayer& inWorldLayer); // Registers the entity to the world layer and registers the entity's components to the component updater
	private:
		const eastl::string m_defaultLayerName;
=======
		UGameWorld();

		virtual ~UGameWorld() { }

		template <typename EntityType>
		eastl::shared_ptr<EntityType> SpawnEntity();

		template <typename EntityType>
		eastl::shared_ptr<EntityType> SpawnEntity(const eastl::string& inWorldLayerName);
		
		template <typename CommonAncestorEntityType>
		eastl::shared_ptr<CommonAncestorEntityType> SpawnEntity(const TTypeInfo& inTypeInfo, const eastl::string& inWorldLayerName);
		
		const eastl::string& GetWorldName() const { return m_worldName; }
		const eastl::string& GetDefaultLayerName() const { return m_defaultLayerName.GetValue(); }
		void SetWorldName(const eastl::string& inWorldName) { if (!inWorldName.empty()) m_worldName = inWorldName; }
		void SetDefaultLayerName(const eastl::string& inDefaultLayerName) { m_defaultLayerName.SetValue(inDefaultLayerName); }
		void LockDefaults() { m_defaultLayerName.LockValue(); } // Lock the default value so it can no longer be changed

		// Removes any entities (and their components) that pending to be killed
		void CleanupEntities();
		
		inline ComponentUpdater& GetComponentUpdater() { return m_componentUpdater; }
		inline const ComponentUpdater& GetComponentUpdater() const { return m_componentUpdater; }

		void UpdatePrePhysics(float inDeltaTime);
		void UpdatePostPhysics(float inDeltaTime);
	private:
		void RegisterEntity(AEntity& inEntity, UGameWorldLayer& inWorldLayer); // Registers the entity to the world layer and registers the entity's components to the component updater
	private:
		eastl::string m_worldName;
		ValueLockAdapater<eastl::string> m_defaultLayerName;
>>>>>>> 432c966c
		WorldLayerContainer m_worldLayers;
		ComponentUpdater m_componentUpdater;
	};

<<<<<<< HEAD
	template <typename EntityType, typename ...Args>
	eastl::weak_ptr<EntityType> UGameWorld::SpawnEntity(Args&&... inConstructorArgs)
	{
		return SpawnEntity<EntityType>(m_defaultLayerName);
	}

	template <typename EntityType, typename ...Args>
	eastl::weak_ptr<EntityType> UGameWorld::SpawnEntity(Args&&... inConstructorArgs, const eastl::string& inWorldLayerName)
	{
		static_assert(eastl::is_base_of<AEntity, EntityType>::value, "ActorType must be a derived type of AActor");

		WorldLayerContainer::iterator targetWorldLayerIter;

		auto targetWorldLayerIter = m_worldLayers.find(inWorldLayerName);

		if (targetWorldLayerIter == m_worldLayers.end())
		{
			// No world layer with that name yet, create one and add the new Entity to it
			targetWorldLayerIter = m_worldLayers.emplace(eastl::make_pair(inWorldLayerName, UGameWorldLayer(*this, inWorldLayerName)));
		}

		return targetWorldLayerIter->second.SpawnEntityToLayer<EntityType>(eastl::forward<Args>(inConstructorArgs)...);
=======
	template <typename EntityType>
	eastl::shared_ptr<EntityType> UGameWorld::SpawnEntity()
	{
		static_assert(eastl::is_base_of<AEntity, EntityType>::value, "Error: You may only create entities that are of type AEntity or more derived"); // Make sure the user is only specifying children classes of AEntity

		return SpawnEntity<EntityType>(m_defaultLayerName.GetValue());
	}

	template <typename EntityType>
	eastl::shared_ptr<EntityType> UGameWorld::SpawnEntity(const eastl::string& inWorldLayerName)
	{
		static_assert(eastl::is_base_of<AEntity, EntityType>::value, "Error: You may only create entities that are of type AEntity or more derived"); // Make sure the user is only specifying children classes of AEntity

		return SpawnEntity<EntityType>(*EntityType::StaticClass(), inWorldLayerName);
	}

	template <typename CommonAncestorEntityType>
	eastl::shared_ptr<CommonAncestorEntityType> UGameWorld::SpawnEntity(const TTypeInfo& inTypeInfo, const eastl::string& inWorldLayerName)
	{
		static_assert(eastl::is_base_of<AEntity, CommonAncestorEntityType>::value, "Error: You may only create entities that are of type AEntity or more derived"); // Make sure the user is only specifying children classes of AEntity

		auto targetWorldLayerIter = m_worldLayers.find(inWorldLayerName);
		
		if (targetWorldLayerIter == m_worldLayers.end())
		{
			// Create new world layer and assign its owning world
			targetWorldLayerIter = m_worldLayers.emplace(inWorldLayerName).first;
			targetWorldLayerIter->second.SetWorldLayerName(inWorldLayerName);
			targetWorldLayerIter->second.SetOwningWorld(*this);
		}

		LOG(LogDefault, Log, "Spawning Entity at Layer: %s\n", targetWorldLayerIter->first.c_str());

		// Create default EntityType object through common creation API and assign the entity's owning world layer
		eastl::shared_ptr<CommonAncestorEntityType> defaultEntityObject = inTypeInfo.CreateDefaultObject<CommonAncestorEntityType>();
		
		//Add entity to the layer's entity list
		targetWorldLayerIter->second.AddEntityToLayer(defaultEntityObject);

		// Since we defer the registration of the entity's owning GameWorldLayer and it's owning GameWorld, you cannot access these within the constructor of the entity
		RegisterEntity(*defaultEntityObject, targetWorldLayerIter->second);

		defaultEntityObject->OnBeginPlay();

		return defaultEntityObject;
>>>>>>> 432c966c
	}
}<|MERGE_RESOLUTION|>--- conflicted
+++ resolved
@@ -4,10 +4,7 @@
 #include <EASTL/type_traits.h>
 #include <EASTL/hash_map.h>
 #include <EASTL/string.h>
-<<<<<<< HEAD
-=======
 #include <EASTL/type_traits.h>
->>>>>>> 432c966c
 
 #include "Core/Object.h"
 #include "Core/GameWorldLayer.h"
@@ -27,29 +24,6 @@
 
 		using WorldLayerContainer = eastl::hash_map<eastl::string, UGameWorldLayer>;
 	public:
-<<<<<<< HEAD
-		explicit UGameWorld(const eastl::string& inDefaultLayerName = UGameWorld::s_defaultWorldLayerName);
-		virtual ~UGameWorld() { }
-
-		// Allows you spawn an Entity in a different World Layer than current one
-		template <typename EntityType, typename ...Args>
-		eastl::weak_ptr<EntityType> SpawnEntity(Args&&... inConstructorArgs);
-
-		template <typename EntityType, typename ...Args>
-		eastl::weak_ptr<EntityType> SpawnEntity(Args&&... inConstructorArgs, const eastl::string& inWorldLayerName);
-
-		// Removes any entities (and their components) that pending to be killed
-		void CleanupEntities();
-		
-		inline ComponentUpdater& GetComponentUpdater() { return m_componentUpdater; }
-		
-		void UpdatePrePhysics(float inDeltaTime);
-		void UpdatePostPhysics(float inDeltaTime);
-	private:
-		void RegisterEntity(const AEntity& inEntity, const UGameWorldLayer& inWorldLayer); // Registers the entity to the world layer and registers the entity's components to the component updater
-	private:
-		const eastl::string m_defaultLayerName;
-=======
 		UGameWorld();
 
 		virtual ~UGameWorld() { }
@@ -82,35 +56,10 @@
 	private:
 		eastl::string m_worldName;
 		ValueLockAdapater<eastl::string> m_defaultLayerName;
->>>>>>> 432c966c
 		WorldLayerContainer m_worldLayers;
 		ComponentUpdater m_componentUpdater;
 	};
 
-<<<<<<< HEAD
-	template <typename EntityType, typename ...Args>
-	eastl::weak_ptr<EntityType> UGameWorld::SpawnEntity(Args&&... inConstructorArgs)
-	{
-		return SpawnEntity<EntityType>(m_defaultLayerName);
-	}
-
-	template <typename EntityType, typename ...Args>
-	eastl::weak_ptr<EntityType> UGameWorld::SpawnEntity(Args&&... inConstructorArgs, const eastl::string& inWorldLayerName)
-	{
-		static_assert(eastl::is_base_of<AEntity, EntityType>::value, "ActorType must be a derived type of AActor");
-
-		WorldLayerContainer::iterator targetWorldLayerIter;
-
-		auto targetWorldLayerIter = m_worldLayers.find(inWorldLayerName);
-
-		if (targetWorldLayerIter == m_worldLayers.end())
-		{
-			// No world layer with that name yet, create one and add the new Entity to it
-			targetWorldLayerIter = m_worldLayers.emplace(eastl::make_pair(inWorldLayerName, UGameWorldLayer(*this, inWorldLayerName)));
-		}
-
-		return targetWorldLayerIter->second.SpawnEntityToLayer<EntityType>(eastl::forward<Args>(inConstructorArgs)...);
-=======
 	template <typename EntityType>
 	eastl::shared_ptr<EntityType> UGameWorld::SpawnEntity()
 	{
@@ -156,6 +105,5 @@
 		defaultEntityObject->OnBeginPlay();
 
 		return defaultEntityObject;
->>>>>>> 432c966c
 	}
 }