--- conflicted
+++ resolved
@@ -1,11 +1,6 @@
 #pragma once
 
 #include "Core/Object.h"
-<<<<<<< HEAD
-
-#include <EASTL/weak_ptr.h>
-=======
->>>>>>> 432c966c
 
 namespace MAD
 {
@@ -19,20 +14,11 @@
 
 		virtual void UpdateComponent(float inDeltaTime) { (void)inDeltaTime; };
 		
-<<<<<<< HEAD
-		inline void SetOwner(AEntity& inOwner) { m_ownerWeakPtr = &inOwner; }
-		inline AEntity& GetOwner() { return *m_ownerWeakPtr; }
-		inline const AEntity& GetOwner() const { return *m_ownerWeakPtr; }
-
-	private:
-		AEntity* m_ownerWeakPtr;
-=======
 		bool IsOwnerValid() const;
 		inline void SetOwner(AEntity& inOwner) { m_ownerPtr = &inOwner; }
 		inline AEntity& GetOwner() { return *m_ownerPtr; }
 		inline const AEntity& GetOwner() const { return *m_ownerPtr; }
 	private:
 		AEntity* m_ownerPtr;
->>>>>>> 432c966c
 	};
 }