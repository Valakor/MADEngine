#pragma once

#include <EASTL/shared_ptr.h>
#include <EASTL/weak_ptr.h>
#include <EASTL/string.h>
#include <EASTL/vector.h>
#include <EASTL/type_traits.h>

namespace MAD
{
	class TTypeInfo;

	struct SCmdLine
	{
		static const eastl::string& Get() { return mCmdLine; }

		static void SetCmdLine(const eastl::string& inCmdLine) { mCmdLine = eastl::move(inCmdLine); }

	private:
		static eastl::string mCmdLine;
	};

	extern class UGameEngine* gEngine;

	class UGameEngine
	{
	public:
		UGameEngine();
		~UGameEngine();

		bool Init(const eastl::string& inGameName, int inWindowWidth, int inWindowHeight);
		void Run();
		void Stop();

		template <typename WorldType>
		eastl::weak_ptr<WorldType> SpawnGameWorld(const eastl::string& inWorldName);

		// Since the TTypeInfo doesn't explicitly give us class information, the CommonAncetorWorldType
		// is used as a "I know it is at least derived from this"
		template <typename CommonAncestorWorldType>
		eastl::weak_ptr<CommonAncestorWorldType> SpawnGameWorld(const TTypeInfo& inTypeInfo, const eastl::string& inWorldName);

		bool IsSimulating() const { return m_isSimulating; }
		float GetDeltaTime() const { return static_cast<float>(TARGET_DELTA_TIME); }
		float GetFrameTime() const { return static_cast<float>(mFrameTime); }
		float GetGameTime() const { return static_cast<float>(mGameTime); }

		class URenderer& GetRenderer() const { return *mRenderer; }
		class UGameWindow& GetWindow() const { return *mGameWindow; }
		class UPhysicsWorld& GetPhysicsWorld() const { return *m_physicsWorld; }
	private:
		void TEMPInitializeGameContext();
<<<<<<< HEAD
		void TEMPTestTransformHierarchy();
=======
		void TEMPReloadWorld();
>>>>>>> 259f4986
	private:
		const int MAX_SIMULATION_STEPS = 10;
		const double TARGET_DELTA_TIME = 0.016666666666666666; // 60 FPS

		void Tick();


		bool bContinue;
		bool m_isSimulating;

		double mGameTime;
		double mFrameTime;
		double mFrameAccumulator;

		eastl::vector<eastl::shared_ptr<class OGameWorld>> m_worlds;
		eastl::shared_ptr<class UFrameTimer> mFrameTimer;
		eastl::shared_ptr<class UGameInstance> mGameInstance;
		eastl::shared_ptr<class UGameWindow> mGameWindow;
		eastl::shared_ptr<class UPhysicsWorld> m_physicsWorld;
		eastl::shared_ptr<class URenderer> mRenderer;
	};

	template <typename WorldType>
	eastl::weak_ptr<WorldType> UGameEngine::SpawnGameWorld(const eastl::string& inWorldName)
	{
		static_assert(eastl::is_base_of<OGameWorld, WorldType>::value, "Error: You may only spawn game worlds that are of type UGameWorld or more derived");
		return SpawnGameWorld<WorldType>(*WorldType::StaticClass(), inWorldName);
	}

	template <typename CommonAncestorWorldType>
	eastl::weak_ptr<CommonAncestorWorldType> UGameEngine::SpawnGameWorld(const TTypeInfo& inTypeInfo, const eastl::string& inWorldName)
	{
		static_assert(eastl::is_base_of<OGameWorld, CommonAncestorWorldType>::value, "Error: You may only spawn game worlds that are of type UGameWorld or more derived");

		// Pass nullptr to the owning UGameWorld because a UGameWorld isn't contained within another UGameWorld
		eastl::shared_ptr<CommonAncestorWorldType> newWorld = inTypeInfo.CreateDefaultObject<CommonAncestorWorldType>(nullptr);

		newWorld->SetWorldName(inWorldName);

		m_worlds.emplace_back(newWorld);

		return newWorld;
	}
}<|MERGE_RESOLUTION|>--- conflicted
+++ resolved
@@ -50,11 +50,8 @@
 		class UPhysicsWorld& GetPhysicsWorld() const { return *m_physicsWorld; }
 	private:
 		void TEMPInitializeGameContext();
-<<<<<<< HEAD
 		void TEMPTestTransformHierarchy();
-=======
 		void TEMPReloadWorld();
->>>>>>> 259f4986
 	private:
 		const int MAX_SIMULATION_STEPS = 10;
 		const double TARGET_DELTA_TIME = 0.016666666666666666; // 60 FPS
