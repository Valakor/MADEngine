#pragma once

#include <EASTL/shared_ptr.h>
#include <EASTL/weak_ptr.h>
#include <EASTL/string.h>
#include <EASTL/vector.h>
#include <EASTL/type_traits.h>

namespace MAD
{
	class TTypeInfo;

	struct SCmdLine
	{
		static const eastl::string& Get() { return mCmdLine; }

		static void SetCmdLine(const eastl::string& inCmdLine) { mCmdLine = eastl::move(inCmdLine); }

	private:
		static eastl::string mCmdLine;
	};

	extern class UGameEngine* gEngine;

	class UGameEngine
	{
	public:
		UGameEngine();
		~UGameEngine();

		bool Init(const eastl::string& inGameName, int inWindowWidth, int inWindowHeight);
		void Run();
		void Stop();

		template <typename WorldType>
		eastl::weak_ptr<WorldType> SpawnGameWorld(const eastl::string& inWorldName);

		// Since the TTypeInfo doesn't explicitly give us class information, the CommonAncetorWorldType
		// is used as a "I know it is at least derived from this"
		template <typename CommonAncestorWorldType>
		eastl::weak_ptr<CommonAncestorWorldType> SpawnGameWorld(const TTypeInfo& inTypeInfo, const eastl::string& inWorldName);

		float GetDeltaTime() const { return static_cast<float>(TARGET_DELTA_TIME); }
		float GetFrameTime() const { return static_cast<float>(mFrameTime); }
		float GetGameTime() const { return static_cast<float>(mGameTime); }

		class URenderer& GetRenderer() const { return *mRenderer; }
		class UGameWindow& GetWindow() const { return *mGameWindow; }
		class UPhysicsWorld& GetPhysicsWorld() const { return *m_physicsWorld; }
<<<<<<< HEAD

=======
	private:
		void TEMPInitializeGameContext();
		void LockEngineDefaults();
>>>>>>> 432c966c
	private:
		const int MAX_SIMULATION_STEPS = 10;
		const double TARGET_DELTA_TIME = 0.016666666666666666; // 60 FPS

		void Tick();

		bool bContinue;

		double mGameTime;
		double mFrameTime;
		double mFrameAccumulator;

		eastl::vector<eastl::shared_ptr<class UGameWorld>> m_worlds;
		eastl::shared_ptr<class UFrameTimer> mFrameTimer;
		eastl::shared_ptr<class UGameInstance> mGameInstance;
		eastl::shared_ptr<class UGameWindow> mGameWindow;
		eastl::shared_ptr<class UPhysicsWorld> m_physicsWorld;
		eastl::shared_ptr<class URenderer> mRenderer;
	};

	template <typename WorldType>
	eastl::weak_ptr<WorldType> UGameEngine::SpawnGameWorld(const eastl::string& inWorldName)
	{
		static_assert(eastl::is_base_of<UGameWorld, WorldType>::value, "Error: You may only spawn game worlds that are of type UGameWorld or more derived");
		return SpawnGameWorld<WorldType>(*WorldType::StaticClass(), inWorldName);
	}

	template <typename CommonAncestorWorldType>
	eastl::weak_ptr<CommonAncestorWorldType> UGameEngine::SpawnGameWorld(const TTypeInfo& inTypeInfo, const eastl::string& inWorldName)
	{
		static_assert(eastl::is_base_of<UGameWorld, CommonAncestorWorldType>::value, "Error: You may only spawn game worlds that are of type UGameWorld or more derived");

		eastl::shared_ptr<CommonAncestorWorldType> newWorld = inTypeInfo.CreateDefaultObject<CommonAncestorWorldType>();

		newWorld->SetWorldName(inWorldName);

		m_worlds.emplace_back(newWorld);

		return newWorld;
	}
}<|MERGE_RESOLUTION|>--- conflicted
+++ resolved
@@ -47,13 +47,9 @@
 		class URenderer& GetRenderer() const { return *mRenderer; }
 		class UGameWindow& GetWindow() const { return *mGameWindow; }
 		class UPhysicsWorld& GetPhysicsWorld() const { return *m_physicsWorld; }
-<<<<<<< HEAD
-
-=======
 	private:
 		void TEMPInitializeGameContext();
 		void LockEngineDefaults();
->>>>>>> 432c966c
 	private:
 		const int MAX_SIMULATION_STEPS = 10;
 		const double TARGET_DELTA_TIME = 0.016666666666666666; // 60 FPS
