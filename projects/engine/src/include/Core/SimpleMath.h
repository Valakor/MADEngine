#pragma once

#ifndef WIN32_LEAN_AND_MEAN
	#define WIN32_LEAN_AND_MEAN
#endif
#include <d3d11_2.h>
__pragma(warning(push))
__pragma(warning(disable:4838))
#include <DirectXTK/SimpleMath.h>
__pragma(warning(pop))

#include <cmath>

namespace MAD
{
	using namespace DirectX::SimpleMath;

	inline constexpr float ConvertToRadians(float inDegrees)
	{
		return inDegrees * (DirectX::XM_PI / 180.0f);
	}

	inline constexpr float ConvertToDegrees(float inRadians)
	{
		return inRadians * (180.0f / DirectX::XM_PI);
	}

	inline bool FloatEqual(float a, float b, float epsilon = 0.0001f)
	{
		return fabs(a - b) <= epsilon;
	}

	inline constexpr float Clamp(float x, float min, float max)
	{
		return (x < min) ? min : (x > max) ? max : x;
	}

	inline constexpr float Saturate(float x)
	{
		return Clamp(x, 0.0f, 1.0f);
	}

	inline float Lerp(float a, float b, float t)
	{
		return a + (b - a) * Saturate(t);
	}

	class ULinearTransform
	{
	public:
		ULinearTransform();

		ULinearTransform(float inScale, const Quaternion& inRotation, const Vector3& inTranslation);

		float GetScale() const { return m_scale; }
		const Quaternion& GetRotation() const { return m_rotation; }
		const Vector3& GetTranslation() const { return m_translation; }
		const Matrix& GetMatrix() const { return m_cachedTransform; }
		
		Vector3 GetForward() const { Vector3 forward = m_cachedTransform.Forward(); forward.Normalize(); return forward; }
		Vector3 GetRight() const { Vector3 right = m_cachedTransform.Right(); right.Normalize(); return right; }
		Vector3 GetUp() const { Vector3 up = m_cachedTransform.Up(); up.Normalize(); return up; }

		void SetScale(float inScale);
		void SetRotation(const Quaternion& inRotation);
		void SetTranslation(const Vector3& inTranslation);

<<<<<<< HEAD
		void operator*=(const ULinearTransform& inOtherTransform);

		static ULinearTransform Lerp(const ULinearTransform& a, const ULinearTransform& b, float t);
		friend ULinearTransform operator*(const ULinearTransform& inLeftTransform, const ULinearTransform& inRightTransform);
=======
		friend ULinearTransform TransformRelative(const ULinearTransform& inRelativeTransform, const ULinearTransform& inParentTransform); // Transform is in this transforms local space
		friend ULinearTransform TransformAbsolute(const ULinearTransform& inAbsoluteTransformA, const ULinearTransform& inAbsoluteTransformB); // Transform is in the same space
>>>>>>> 3408e8de
	private:
		void UpdateCachedTransform();
	private:
		float m_scale;
		Quaternion m_rotation;
		Vector3 m_translation;

		Matrix m_cachedTransform;
	};
}<|MERGE_RESOLUTION|>--- conflicted
+++ resolved
@@ -65,15 +65,10 @@
 		void SetRotation(const Quaternion& inRotation);
 		void SetTranslation(const Vector3& inTranslation);
 
-<<<<<<< HEAD
-		void operator*=(const ULinearTransform& inOtherTransform);
+		static ULinearTransform Lerp(const ULinearTransform& a, const ULinearTransform& b, float t); // Both transforms must be in the same space
 
-		static ULinearTransform Lerp(const ULinearTransform& a, const ULinearTransform& b, float t);
-		friend ULinearTransform operator*(const ULinearTransform& inLeftTransform, const ULinearTransform& inRightTransform);
-=======
-		friend ULinearTransform TransformRelative(const ULinearTransform& inRelativeTransform, const ULinearTransform& inParentTransform); // Transform is in this transforms local space
-		friend ULinearTransform TransformAbsolute(const ULinearTransform& inAbsoluteTransformA, const ULinearTransform& inAbsoluteTransformB); // Transform is in the same space
->>>>>>> 3408e8de
+		static ULinearTransform TransformRelative(const ULinearTransform& inRelativeTransform, const ULinearTransform& inParentTransform); // Transform is in this transforms local space
+		static ULinearTransform TransformAbsolute(const ULinearTransform& inAbsoluteTransformA, const ULinearTransform& inAbsoluteTransformB); // Transform is in the same space
 	private:
 		void UpdateCachedTransform();
 	private:
